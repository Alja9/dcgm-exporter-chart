apiVersion: v2
name: dcgm-exporter
description: A Helm chart for DCGM exporter
<<<<<<< HEAD
version: "4.2.1"
=======
version: "4.3.0"
>>>>>>> a765d62c
kubeVersion: ">= 1.19.0-0"
appVersion: "4.3.0"
sources:
- https://github.com/nvidia/dcgm-exporter
home: https://github.com/nvidia/dcgm-exporter/
icon: https://assets.nvidiagrid.net/ngc/logos/DCGM.png
keywords:
  - gpu
  - cuda
  - compute
  - monitoring
  - telemetry
  - tesla<|MERGE_RESOLUTION|>--- conflicted
+++ resolved
@@ -1,11 +1,7 @@
 apiVersion: v2
 name: dcgm-exporter
 description: A Helm chart for DCGM exporter
-<<<<<<< HEAD
-version: "4.2.1"
-=======
-version: "4.3.0"
->>>>>>> a765d62c
+version: "4.3.1"
 kubeVersion: ">= 1.19.0-0"
 appVersion: "4.3.0"
 sources:
